import Decoder from './Decoder';
import VideoConverter from 'h264-converter';
import VideoSettings from '../VideoSettings';

export default class NativeDecoder extends Decoder {
    public static readonly preferredVideoSettings: VideoSettings = new VideoSettings({
        lockedVideoOrientation: -1,
        bitrate: 8000000,
        frameRate: 24,
        iFrameInterval: 10,
        maxSize: 720,
        sendFrameMeta: false
    });
    private static DEFAULT_FRAMES_PER_FRAGMENT: number = 1;
    private static DEFAULT_FRAMES_PER_SECOND: number = 60;
    public static createElement(id?: string): HTMLVideoElement {
        const tag = document.createElement('video') as HTMLVideoElement;
        tag.muted = true;
<<<<<<< HEAD
        tag.autoplay = true;
        tag.setAttribute('muted', 'muted');
        tag.setAttribute('autoplay', 'autoplay');
=======
        tag.setAttribute('muted', 'muted');
>>>>>>> bf8a56f4
        if (typeof id === 'string') {
            tag.id = id;
        }
        tag.className = 'video-layer';
        return tag;
    }
    protected TAG: string = 'NativeDecoder';
    private converter?: VideoConverter;
    public readonly supportsScreenshot: boolean = true;

    constructor(protected tag: HTMLVideoElement, private fpf: number = NativeDecoder.DEFAULT_FRAMES_PER_FRAGMENT) {
        super(tag);
        tag.onerror = function(e: Event | string): void {
            console.error(e);
        };
        tag.oncontextmenu = function(e: MouseEvent): boolean {
            e.preventDefault();
            return false;
        };
    }

    private static createConverter(tag: HTMLVideoElement,
                            fps: number = NativeDecoder.DEFAULT_FRAMES_PER_SECOND,
                            fpf: number = NativeDecoder.DEFAULT_FRAMES_PER_FRAGMENT): VideoConverter {
        console.log(`Create new VideoConverter(fps=${fps}, fpf=${fpf})`);
        return new VideoConverter(tag, fps, fpf);
    }

    public getImageDataURL(): string {
        const canvas = document.createElement("canvas");
        canvas.width = this.tag.clientWidth;
        canvas.height = this.tag.clientHeight;
        const ctx = canvas.getContext('2d');
        if (ctx) {
            ctx.drawImage(this.tag, 0, 0, canvas.width, canvas.height);
        }

        return canvas.toDataURL();
    }

    public play(): void {
        super.play();
        if (this.getState() !== Decoder.STATE.PLAYING || !this.screenInfo) {
            return;
        }
        if (!this.converter) {
            let fps = NativeDecoder.DEFAULT_FRAMES_PER_SECOND;
            if (this.videoSettings) {
                fps = this.videoSettings.frameRate;
            }
            this.converter = NativeDecoder.createConverter(this.tag, fps, this.fpf);
        }
        this.converter.play();
    }

    public pause(): void {
        super.pause();
        this.stopConverter();
    }

    public stop(): void {
        super.stop();
        this.stopConverter();
    }

    public setVideoSettings(videoSettings: VideoSettings): void {
        if (this.videoSettings && this.videoSettings.frameRate !== videoSettings.frameRate) {
            const state = this.getState();
            if (this.converter) {
                this.stop();
                this.converter = NativeDecoder.createConverter(this.tag, videoSettings.frameRate, this.fpf);
            }
            if (state === Decoder.STATE.PLAYING) {
                this.play();
            }
        }
        this.videoSettings = videoSettings;
    }

    public getPreferredVideoSetting(): VideoSettings {
        return NativeDecoder.preferredVideoSettings;
    }

    public pushFrame(frame: Uint8Array): void {
        if (this.converter) {
            this.converter.appendRawData(frame);
        }
    }

    private stopConverter(): void {
        if (this.converter) {
            this.converter.appendRawData(new Uint8Array([]));
            this.converter.pause();
            delete this.converter;
        }
    }
}<|MERGE_RESOLUTION|>--- conflicted
+++ resolved
@@ -6,7 +6,7 @@
     public static readonly preferredVideoSettings: VideoSettings = new VideoSettings({
         lockedVideoOrientation: -1,
         bitrate: 8000000,
-        frameRate: 24,
+        frameRate: 60,
         iFrameInterval: 10,
         maxSize: 720,
         sendFrameMeta: false
@@ -16,13 +16,9 @@
     public static createElement(id?: string): HTMLVideoElement {
         const tag = document.createElement('video') as HTMLVideoElement;
         tag.muted = true;
-<<<<<<< HEAD
         tag.autoplay = true;
         tag.setAttribute('muted', 'muted');
         tag.setAttribute('autoplay', 'autoplay');
-=======
-        tag.setAttribute('muted', 'muted');
->>>>>>> bf8a56f4
         if (typeof id === 'string') {
             tag.id = id;
         }
